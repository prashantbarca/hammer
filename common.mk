<<<<<<< HEAD
CFLAGS := $(shell pkg-config --cflags glib-2.0) -std=gnu99 -Wall -Wextra -Werror
=======
CFLAGS := $(shell pkg-config --cflags glib-2.0) -std=gnu99
>>>>>>> f4d116d4
LDFLAGS := $(shell pkg-config --libs glib-2.0)
CC := gcc
# Set V=1 for verbose mode...
V := 0
CFLAGS += -DINCLUDE_TESTS
HUSH = $(TOPLEVEL)/lib/hush

# Check to make sure variables are properly set
ifeq ($(TOPLEVEL),)
$(error $$TOPLEVEL is unset)
endif

#.SUFFIXES:

ifeq ($(V),0)
.SILENT:
endif

.DEFAULT_GOAL:=all

%.a: | $(HUSH)
	-rm -f $@
	$(if $(findstr 0,$(V)),$(HUSH) "Archiving $@",) ar cr $@ $^


ifeq ($(V),0)
# silent mode
%.o: %.c | $(HUSH)
	$(HUSH) "Compiling $<" $(CC) $(CFLAGS) -c -o $@ $<
else
%.o: %.c
	$(CC) $(CFLAGS) -c -o $@ $<
endif
clean:
	-rm -f $(OUTPUTS)

$(TOPLEVEL)/lib/hush: $(TOPLEVEL)/lib/hush.c
	make -C $(TOPLEVEL)/lib hush<|MERGE_RESOLUTION|>--- conflicted
+++ resolved
@@ -1,8 +1,4 @@
-<<<<<<< HEAD
-CFLAGS := $(shell pkg-config --cflags glib-2.0) -std=gnu99 -Wall -Wextra -Werror
-=======
-CFLAGS := $(shell pkg-config --cflags glib-2.0) -std=gnu99
->>>>>>> f4d116d4
+CFLAGS := $(shell pkg-config --cflags glib-2.0) -std=gnu99 -Wall -Wextra -Werror -Wno-unused-parameter
 LDFLAGS := $(shell pkg-config --libs glib-2.0)
 CC := gcc
 # Set V=1 for verbose mode...
@@ -15,6 +11,8 @@
 $(error $$TOPLEVEL is unset)
 endif
 
+ifsilent = $(if $(findstring 0, $(V)),$(1),)
+hush = $(call ifsilent,$(HUSH) $(1))
 #.SUFFIXES:
 
 ifeq ($(V),0)
@@ -23,19 +21,14 @@
 
 .DEFAULT_GOAL:=all
 
-%.a: | $(HUSH)
+%.a: $(call ifsilent,| $(HUSH))
 	-rm -f $@
-	$(if $(findstr 0,$(V)),$(HUSH) "Archiving $@",) ar cr $@ $^
+	$(call hush,"Archiving $@") ar cr $@ $^
 
 
-ifeq ($(V),0)
-# silent mode
-%.o: %.c | $(HUSH)
-	$(HUSH) "Compiling $<" $(CC) $(CFLAGS) -c -o $@ $<
-else
-%.o: %.c
-	$(CC) $(CFLAGS) -c -o $@ $<
-endif
+%.o: %.c $(call ifsilent,| $(HUSH))
+	$(call hush, "Compiling $<") $(CC) $(CFLAGS) -c -o $@ $<
+
 clean:
 	-rm -f $(OUTPUTS)
 
