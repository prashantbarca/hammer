--- conflicted
+++ resolved
@@ -2,12 +2,7 @@
 import os
 env = Environment()
 
-<<<<<<< HEAD
 env.MergeFlags("-std=gnu99 -Wall -Wextra -Werror -Wno-unused-parameter -Wno-attributes -lrt")
-env['MODE'] = 'shared'
-=======
-env.MergeFlags("-std=gnu99 -Wall -Wextra -Werror -Wno-unused-parameter -Wno-attributes")
->>>>>>> 65e688db
 
 AddOption("--variant",
           dest="variant",
