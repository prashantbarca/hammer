--- conflicted
+++ resolved
@@ -5,7 +5,6 @@
 If a parse fails, the parse_result_t will be NULL.
 If a parse is successful but there's nothing there (i.e., if end_p succeeds), then there's a parse_result_t but its ast is NULL.
 
-<<<<<<< HEAD
 Regarding input location:
 If parse is successful, input is left at beginning of next thing to be read.
 If parse fails, location is UNPREDICTABLE.
@@ -16,10 +15,19 @@
 
 TODO: Add consistency check to the bitreader
 
-We should support the use of parse-table-based parse methods; add a
-parse_compile method that must be called before the newly-created
-parser is used.
-=======
+TODO: We should support the use of parse-table-based parse methods; add a
+      parse_compile method that must be called before the newly-created
+      parser is used.
+
+
 Regarding butnot and difference:
-There's a "do what I say, not what I do" variation in how we implemented these (versus how jsparse did it). His `butnot` succeeds if p1 and p2 both match and p1's result is longer than p2's, though the comments say it should succeed if p2's result is longer than p1's. Also, his `difference` succeeds if p1 and p2 both match, full stop, returning the result of p2 if p2's result is shorter than p1's or the result of p1 otherwise, though the comments say it should succeed if p2's result is shorter than p1's. Whatever; we're doing what the comments say.
->>>>>>> 709884fa
+
+There's a "do what I say, not what I do" variation in how we
+implemented these (versus how jsparse did it). His `butnot` succeeds
+if p1 and p2 both match and p1's result is longer than p2's, though
+the comments say it should succeed if p2's result is longer than
+p1's. Also, his `difference` succeeds if p1 and p2 both match, full
+stop, returning the result of p2 if p2's result is shorter than p1's
+or the result of p1 otherwise, though the comments say it should
+succeed if p2's result is shorter than p1's. Whatever; we're doing
+what the comments say.
