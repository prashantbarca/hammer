--- conflicted
+++ resolved
@@ -22,11 +22,8 @@
 extern void register_bitreader_tests();
 extern void register_bitwriter_tests();
 extern void register_parser_tests();
-<<<<<<< HEAD
 extern void register_grammar_tests();
-=======
 extern void register_misc_tests();
->>>>>>> 8976238b
 extern void register_benchmark_tests();
 
 int main(int argc, char** argv) {
@@ -36,11 +33,8 @@
   register_bitreader_tests();
   register_bitwriter_tests();
   register_parser_tests();
-<<<<<<< HEAD
   register_grammar_tests();
-=======
   register_misc_tests();
->>>>>>> 8976238b
   register_benchmark_tests();
 
   g_test_run();
