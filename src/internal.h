--- conflicted
+++ resolved
@@ -131,12 +131,8 @@
 
 typedef struct HParserBackendVTable_ {
   int (*compile)(HAllocator *mm__, HParser* parser, const void* params);
-<<<<<<< HEAD
-  HParseResult* (*parse)(HAllocator *mm__, const HParser* parser, HParseState* parse_state);
-=======
   HParseResult* (*parse)(HAllocator *mm__, const HParser* parser, HInputStream* parse_state);
   void (*free)(HParser* parser);
->>>>>>> 13088c9d
 } HParserBackendVTable;
 
 
@@ -221,7 +217,7 @@
 
 // Backends {{{
 extern HParserBackendVTable h__packrat_backend_vtable;
-extern HParserBackendVTable h__ll_backend_vtable;
+extern HParserBackendVTable h__llk_backend_vtable;
 // }}}
 
 // TODO(thequux): Set symbol visibility for these functions so that they aren't exported.
@@ -301,6 +297,7 @@
   HParseResult* (*parse)(void *env, HParseState *state);
   bool (*isValidRegular)(void *env);
   bool (*isValidCF)(void *env);
+  bool (*compile_to_rvm)(HRVMProg *prog, void* env); // FIXME: forgot what the bool return value was supposed to mean.
   HCFChoice* (*desugar)(HAllocator *mm__, void *env);
 };
 
