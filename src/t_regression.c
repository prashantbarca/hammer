#include <glib.h>
#include <stdint.h>
#include "glue.h"
#include "hammer.h"
#include "test_suite.h"
#include "internal.h"

static void test_bug118(void) {
  // https://github.com/UpstandingHackers/hammer/issues/118
  // Adapted from https://gist.github.com/mrdomino/c6bc91a7cb3b9817edb5

  HParseResult* p;
  const uint8_t *input = (uint8_t*)"\x69\x5A\x6A\x7A\x8A\x9A";
 
#define MY_ENDIAN (BIT_BIG_ENDIAN | BYTE_LITTLE_ENDIAN)
    H_RULE(nibble, h_with_endianness(MY_ENDIAN, h_bits(4, false)));
    H_RULE(sample, h_with_endianness(MY_ENDIAN, h_bits(10, false)));
#undef MY_ENDIAN
 
    H_RULE(samples, h_sequence(h_repeat_n(sample, 3), h_ignore(h_bits(2, false)), NULL));
 
    H_RULE(header_ok, h_sequence(nibble, nibble, NULL));
    H_RULE(header_weird, h_sequence(nibble, nibble, nibble, NULL));
 
    H_RULE(parser_ok, h_sequence(header_ok, samples, NULL));
    H_RULE(parser_weird, h_sequence(header_weird, samples, NULL));
 
 
    p = h_parse(parser_weird, input, 6);
    g_check_cmp_int32(p->bit_length, ==, 44);
    h_parse_result_free(p);
    p = h_parse(parser_ok, input, 6);
    g_check_cmp_int32(p->bit_length, ==, 40);
    h_parse_result_free(p);
}

static void test_seq_index_path(void) {
  HArena *arena = h_new_arena(&system_allocator, 0);

  HParsedToken *seq = h_make_seqn(arena, 1);
  HParsedToken *seq2 = h_make_seqn(arena, 2);
  HParsedToken *tok1 = h_make_uint(arena, 41);
  HParsedToken *tok2 = h_make_uint(arena, 42);

  seq->seq->elements[0] = seq2;
  seq->seq->used = 1;
  seq2->seq->elements[0] = tok1;
  seq2->seq->elements[1] = tok2;
  seq2->seq->used = 2;

  g_check_cmp_int(h_seq_index_path(seq, 0, -1)->token_type, ==, TT_SEQUENCE);
  g_check_cmp_int(h_seq_index_path(seq, 0, 0, -1)->token_type, ==, TT_UINT);
  g_check_cmp_int64(h_seq_index_path(seq, 0, 0, -1)->uint, ==, 41);
  g_check_cmp_int64(h_seq_index_path(seq, 0, 1, -1)->uint, ==, 42);
}

#define MK_INPUT_STREAM(buf,len,endianness_)  \
  {					      \
      .input = (uint8_t*)buf,		      \
      .length = len,			      \
      .index = 0,			      \
      .bit_offset = 0,			      \
      .endianness = endianness_		      \
  }

static void test_read_bits_48(void) {
  {
    HInputStream is = MK_INPUT_STREAM("\x12\x34\x56\x78\x9A\xBC", 6, BIT_LITTLE_ENDIAN | BYTE_LITTLE_ENDIAN);
    g_check_cmp_int64(h_read_bits(&is, 32, false), ==, 0x78563412);
    g_check_cmp_int64(h_read_bits(&is, 16, false), ==, 0xBC9A);
  }
  {
    HInputStream is = MK_INPUT_STREAM("\x12\x34\x56\x78\x9A\xBC", 6, BIT_LITTLE_ENDIAN | BYTE_LITTLE_ENDIAN);
    g_check_cmp_int64(h_read_bits(&is, 31, false), ==, 0x78563412);
    g_check_cmp_int64(h_read_bits(&is, 17, false), ==, 0x17934);
  }
  {
    HInputStream is = MK_INPUT_STREAM("\x12\x34\x56\x78\x9A\xBC", 6, BIT_LITTLE_ENDIAN | BYTE_LITTLE_ENDIAN);
    g_check_cmp_int64(h_read_bits(&is, 33, false), ==, 0x78563412);
    g_check_cmp_int64(h_read_bits(&is, 17, false), ==, 0x5E4D);
  }
  {
    HInputStream is = MK_INPUT_STREAM("\x12\x34\x56\x78\x9A\xBC", 6, BIT_LITTLE_ENDIAN | BYTE_LITTLE_ENDIAN);
    g_check_cmp_int64(h_read_bits(&is, 36, false), ==, 0xA78563412);
    g_check_cmp_int64(h_read_bits(&is, 12, false), ==, 0xBC9);
  }
  {
    HInputStream is = MK_INPUT_STREAM("\x12\x34\x56\x78\x9A\xBC", 6, BIT_LITTLE_ENDIAN | BYTE_LITTLE_ENDIAN);
    g_check_cmp_int64(h_read_bits(&is, 40, false), ==, 0x9A78563412);
    g_check_cmp_int64(h_read_bits(&is, 8, false), ==, 0xBC);
  }
  {
    HInputStream is = MK_INPUT_STREAM("\x12\x34\x56\x78\x9A\xBC", 6, BIT_LITTLE_ENDIAN | BYTE_LITTLE_ENDIAN);
    g_check_cmp_int64(h_read_bits(&is, 48, false), ==, 0xBC9A78563412);
  }
}

static void test_llk_zero_end(void) {
    HParserBackend be = PB_LLk;
    HParser *z = h_ch('\x00');
    HParser *az = h_sequence(h_ch('a'), z, NULL);
    HParser *ze = h_sequence(z, h_end_p(), NULL);
    HParser *aze = h_sequence(h_ch('a'), z, h_end_p(), NULL);

    // some cases surrounding the bug
    g_check_parse_match (z, be, "\x00", 1, "u0");
    g_check_parse_failed(z, be, "", 0);
    g_check_parse_match (ze, be, "\x00", 1, "(u0)");
    g_check_parse_failed(ze, be, "\x00b", 2);
    g_check_parse_failed(ze, be, "", 0);
    g_check_parse_match (az, be, "a\x00", 2, "(u0x61 u0)");
    g_check_parse_match (aze, be, "a\x00", 2, "(u0x61 u0)");
    g_check_parse_failed(aze, be, "a\x00b", 3);

    // the following should not parse but did when the LL(k) backend failed to
    // check for the end of input, mistaking it for a zero character.
    g_check_parse_failed(az, be, "a", 1);
    g_check_parse_failed(aze, be, "a", 1);
}

<<<<<<< HEAD
HParser *k_test_wrong_bit_length(HAllocator *mm__, const HParsedToken *tok, void *env)
{
    return h_ch__m(mm__, 'b');
}

static void test_wrong_bit_length(void) {
    HParseResult *r;
    HParser *p;

    p = h_right(h_ch('a'), h_ch('b'));
    r = h_parse(p, (const uint8_t *)"ab", 2);
    g_check_cmp_int64(r->bit_length, ==, 16);
    h_parse_result_free(r);

    p = h_bind(h_ch('a'), k_test_wrong_bit_length, NULL);
    r = h_parse(p, (const uint8_t *)"ab", 2);
    g_check_cmp_int64(r->bit_length, ==, 16);
    h_parse_result_free(r);
=======
static void test_lalr_charset_lhs(void) {
    HParserBackend be = PB_LALR;

    HParser *p = h_choice(h_ch('A'), h_uint8(), NULL);

    // the above would fail to compile because of an unhandled case in trying
    // to resolve a conflict where an item's left-hand-side was an HCF_CHARSET.

    g_check_parse_match(p, be, "A",1, "u0x41");
    g_check_parse_match(p, be, "B",1, "u0x42");
}

static void test_cfg_many_seq(void) {
    HParser *p = h_many(h_sequence(h_ch('A'), h_ch('B'), NULL));

    g_check_parse_match(p, PB_LLk,  "ABAB",4, "((u0x41 u0x42) (u0x41 u0x42))");
    g_check_parse_match(p, PB_LALR, "ABAB",4, "((u0x41 u0x42) (u0x41 u0x42))");
    g_check_parse_match(p, PB_GLR,  "ABAB",4, "((u0x41 u0x42) (u0x41 u0x42))");
    // these would instead parse as (u0x41 u0x42 u0x41 u0x42) due to a faulty
    // reshape on h_many.
>>>>>>> cb93c3b4
}

void register_regression_tests(void) {
  g_test_add_func("/core/regression/bug118", test_bug118);
  g_test_add_func("/core/regression/seq_index_path", test_seq_index_path);
  g_test_add_func("/core/regression/read_bits_48", test_read_bits_48);
  g_test_add_func("/core/regression/llk_zero_end", test_llk_zero_end);
<<<<<<< HEAD
  g_test_add_func("/core/regression/wrong_bit_length", test_wrong_bit_length);
=======
  g_test_add_func("/core/regression/lalr_charset_lhs", test_lalr_charset_lhs);
  g_test_add_func("/core/regression/cfg_many_seq", test_cfg_many_seq);
>>>>>>> cb93c3b4
}<|MERGE_RESOLUTION|>--- conflicted
+++ resolved
@@ -118,7 +118,6 @@
     g_check_parse_failed(aze, be, "a", 1);
 }
 
-<<<<<<< HEAD
 HParser *k_test_wrong_bit_length(HAllocator *mm__, const HParsedToken *tok, void *env)
 {
     return h_ch__m(mm__, 'b');
@@ -137,7 +136,8 @@
     r = h_parse(p, (const uint8_t *)"ab", 2);
     g_check_cmp_int64(r->bit_length, ==, 16);
     h_parse_result_free(r);
-=======
+}
+
 static void test_lalr_charset_lhs(void) {
     HParserBackend be = PB_LALR;
 
@@ -158,7 +158,6 @@
     g_check_parse_match(p, PB_GLR,  "ABAB",4, "((u0x41 u0x42) (u0x41 u0x42))");
     // these would instead parse as (u0x41 u0x42 u0x41 u0x42) due to a faulty
     // reshape on h_many.
->>>>>>> cb93c3b4
 }
 
 void register_regression_tests(void) {
@@ -166,10 +165,7 @@
   g_test_add_func("/core/regression/seq_index_path", test_seq_index_path);
   g_test_add_func("/core/regression/read_bits_48", test_read_bits_48);
   g_test_add_func("/core/regression/llk_zero_end", test_llk_zero_end);
-<<<<<<< HEAD
   g_test_add_func("/core/regression/wrong_bit_length", test_wrong_bit_length);
-=======
   g_test_add_func("/core/regression/lalr_charset_lhs", test_lalr_charset_lhs);
   g_test_add_func("/core/regression/cfg_many_seq", test_cfg_many_seq);
->>>>>>> cb93c3b4
 }