--- conflicted
+++ resolved
@@ -12,7 +12,7 @@
     //HParsedToken *tok = a->action(h_do_parse(a->p, state));
     if(tmp) {
         const HParsedToken *tok = a->action(tmp);
-        return make_result(state, (HParsedToken*)tok);
+        return make_result(state->arena, (HParsedToken*)tok);
     } else
       return NULL;
   } else // either the parser's missing or the action's missing
@@ -53,24 +53,15 @@
   .parse = parse_action,
   .isValidRegular = action_isValidRegular,
   .isValidCF = action_isValidCF,
-<<<<<<< HEAD
   .desugar = desugar_action,
-=======
   .compile_to_rvm = action_ctrvm,
->>>>>>> 13088c9d
 };
 
 HParser* h_action(const HParser* p, const HAction a) {
   return h_action__m(&system_allocator, p, a);
 }
 
-<<<<<<< HEAD
-const HParser* h_action__m(HAllocator* mm__, const HParser* p, const HAction a) {
-=======
 HParser* h_action__m(HAllocator* mm__, const HParser* p, const HAction a) {
-  HParser *res = h_new(HParser, 1);
-  res->vtable = &action_vt;
->>>>>>> 13088c9d
   HParseAction *env = h_new(HParseAction, 1);
   env->p = p;
   env->action = a;
