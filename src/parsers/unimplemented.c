#include "parser_internal.h"

static HParseResult* parse_unimplemented(void* env, HParseState *state) {
  (void) env;
  (void) state;
  static HParsedToken token = {
    .token_type = TT_ERR
  };
  static HParseResult result = {
    .ast = &token
  };
  return &result;
}

static HCFChoice* desugar_unimplemented(HAllocator *mm__, void *env) {
  assert_message(0, "'h_unimplemented' is not context-free, can't be desugared");
  return NULL;
}

static const HParserVtable unimplemented_vt = {
  .parse = parse_unimplemented,
  .isValidRegular = h_false,
  .isValidCF = h_false,
<<<<<<< HEAD
  .desugar = desugar_unimplemented,
=======
  .compile_to_rvm = h_not_regular,
>>>>>>> 13088c9d
};

static HParser unimplemented = {
  .vtable = &unimplemented_vt,
  .env = NULL
};

const HParser* h_unimplemented() {
  return &unimplemented;
}
const HParser* h_unimplemented__m(HAllocator* mm__) {
  return &unimplemented;
}<|MERGE_RESOLUTION|>--- conflicted
+++ resolved
@@ -21,11 +21,8 @@
   .parse = parse_unimplemented,
   .isValidRegular = h_false,
   .isValidCF = h_false,
-<<<<<<< HEAD
   .desugar = desugar_unimplemented,
-=======
   .compile_to_rvm = h_not_regular,
->>>>>>> 13088c9d
 };
 
 static HParser unimplemented = {
