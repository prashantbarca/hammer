#include "parser_internal.h"

static HParseResult* parse_ch(void* env, HParseState *state) {
  uint8_t c = (uint8_t)(unsigned long)(env);
  uint8_t r = (uint8_t)h_read_bits(&state->input_stream, 8, false);
  if (c == r) {
    HParsedToken *tok = a_new(HParsedToken, 1);    
    tok->token_type = TT_UINT; tok->uint = r;
    return make_result(state, tok);
  } else {
    return NULL;
  }
}

<<<<<<< HEAD
static HCFChoice* desugar_ch(HAllocator *mm__, void *env) {
  HCFChoice *ret = h_new(HCFChoice, 1);
  ret->type = HCF_CHAR;
  ret->chr = (uint8_t)(unsigned long)(env);
  ret->action = NULL;
  return ret;
=======
static bool ch_ctrvm(HRVMProg *prog, void* env) {
  uint8_t c = (uint8_t)(unsigned long)(env);
  // TODO: Does this capture anything?
  h_rvm_insert_insn(prog, RVM_MATCH, c & c << 8);
  h_rvm_insert_insn(prog, RVM_STEP, 0);
  return true;
>>>>>>> 13088c9d
}

static const HParserVtable ch_vt = {
  .parse = parse_ch,
  .isValidRegular = h_true,
  .isValidCF = h_true,
<<<<<<< HEAD
  .desugar = desugar_ch,
=======
  .compile_to_rvm = ch_ctrvm,
>>>>>>> 13088c9d
};

HParser* h_ch(const uint8_t c) {
  return h_ch__m(&system_allocator, c);
}
<<<<<<< HEAD
const HParser* h_ch__m(HAllocator* mm__, const uint8_t c) {  
  return h_new_parser(mm__, &ch_vt, (void *)(uintptr_t)c);
=======
HParser* h_ch__m(HAllocator* mm__, const uint8_t c) {  
  HParser *ret = h_new(HParser, 1);
  ret->vtable = &ch_vt;
  ret->env = (void*)(unsigned long)(c);
  return ret;
>>>>>>> 13088c9d
}<|MERGE_RESOLUTION|>--- conflicted
+++ resolved
@@ -6,51 +6,39 @@
   if (c == r) {
     HParsedToken *tok = a_new(HParsedToken, 1);    
     tok->token_type = TT_UINT; tok->uint = r;
-    return make_result(state, tok);
+    return make_result(state->arena, tok);
   } else {
     return NULL;
   }
 }
 
-<<<<<<< HEAD
 static HCFChoice* desugar_ch(HAllocator *mm__, void *env) {
   HCFChoice *ret = h_new(HCFChoice, 1);
   ret->type = HCF_CHAR;
   ret->chr = (uint8_t)(unsigned long)(env);
   ret->action = NULL;
   return ret;
-=======
+}
+
 static bool ch_ctrvm(HRVMProg *prog, void* env) {
   uint8_t c = (uint8_t)(unsigned long)(env);
   // TODO: Does this capture anything?
   h_rvm_insert_insn(prog, RVM_MATCH, c & c << 8);
   h_rvm_insert_insn(prog, RVM_STEP, 0);
   return true;
->>>>>>> 13088c9d
 }
 
 static const HParserVtable ch_vt = {
   .parse = parse_ch,
   .isValidRegular = h_true,
   .isValidCF = h_true,
-<<<<<<< HEAD
   .desugar = desugar_ch,
-=======
   .compile_to_rvm = ch_ctrvm,
->>>>>>> 13088c9d
 };
 
 HParser* h_ch(const uint8_t c) {
   return h_ch__m(&system_allocator, c);
 }
-<<<<<<< HEAD
-const HParser* h_ch__m(HAllocator* mm__, const uint8_t c) {  
+HParser* h_ch__m(HAllocator* mm__, const uint8_t c) {  
   return h_new_parser(mm__, &ch_vt, (void *)(uintptr_t)c);
-=======
-HParser* h_ch__m(HAllocator* mm__, const uint8_t c) {  
-  HParser *ret = h_new(HParser, 1);
-  ret->vtable = &ch_vt;
-  ret->env = (void*)(unsigned long)(c);
-  return ret;
->>>>>>> 13088c9d
 }