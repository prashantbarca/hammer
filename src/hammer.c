--- conflicted
+++ resolved
@@ -150,19 +150,9 @@
 
 /* Warth's recursion. Hi Alessandro! */
 parse_result_t* do_parse(const parser_t* parser, parse_state_t *state) {
-<<<<<<< HEAD
-  // TODO(thequux): add caching here.
-  parser_cache_key_t *key;
-  key = a_new(parser_cache_key_t, 1);
-  memset(key, 0, sizeof(*key));
-  key->input_pos = state->input_stream;
-  key->parser = parser;
-  
-=======
   parser_cache_key_t *key = a_new(parser_cache_key_t, 1);
   key->input_pos = state->input_stream; key->parser = parser;
   parser_cache_value_t *m = recall(key, state);
->>>>>>> 9803b14c
   // check to see if there is already a result for this object...
   if (!m) {
     // It doesn't exist, so create a dummy result to cache
@@ -753,6 +743,22 @@
   res->env = NULL;
   return res;
 }
+
+
+static parse_result_t* parse_indirect(void* env, parse_state_t* state) {
+  return do_parse(env, state);
+}
+void bind_indirect(parser_t* indirect, parser_t* inner) {
+  indirect->env = inner;
+}
+
+parser_t* indirect() {
+  parser_t *res = g_new(parser_t, 1);
+  res->fn = parse_indirect;
+  res->env = NULL;
+  return res;
+}
+
 const parser_t* attr_bool(const parser_t* p, attr_bool_t a) { return &unimplemented; }
 const parser_t* and(const parser_t* p) { return &unimplemented; }
 
@@ -798,6 +804,8 @@
 						  cache_key_equal);
   parse_state->arena = arena;
   parse_result_t *res = do_parse(parser, parse_state);
+  g_queue_free(parse_state->lr_stack);
+  g_hash_table_destroy(parse_state->recursion_heads);
   // tear down the parse state
   g_hash_table_destroy(parse_state->cache);
   if (!res)
@@ -996,7 +1004,7 @@
 
 static void test_many(void) {
   const parser_t *many_ = many(choice(ch('a'), ch('b'), NULL));
-  for (int i = 0; i < 100; i++) {
+  for (int i = 0; i < 10000; i++) {
     g_check_parse_ok(many_, "adef", 4, "(s0x61)");
     g_check_parse_ok(many_, "bdef", 4, "(s0x62)");
     g_check_parse_ok(many_, "aabbabadef", 10, "(s0x61 s0x61 s0x62 s0x62 s0x61 s0x62 s0x61)");
