/* Parser combinators for binary formats.
 * Copyright (C) 2012  Meredith L. Patterson, Dan "TQ" Hirsch
 *
 * This program is free software; you can redistribute it and/or
 * modify it under the terms of the GNU General Public License
 * as published by the Free Software Foundation, version 2.
 *
 * This program is distributed in the hope that it will be useful,
 * but WITHOUT ANY WARRANTY; without even the implied warranty of
 * MERCHANTABILITY or FITNESS FOR A PARTICULAR PURPOSE.  See the
 * GNU General Public License for more details.
 *
 * You should have received a copy of the GNU General Public License
 * along with this program; if not, write to the Free Software
 * Foundation, Inc., 51 Franklin Street, Fifth Floor, Boston, MA  02110-1301, USA.
 */

#include "hammer.h"
#include "internal.h"
#include "allocator.h"
#include <assert.h>
#include <string.h>
#include <stdarg.h>
#include <ctype.h>

<<<<<<< HEAD
=======
#define a_new_(arena, typ, count) ((typ*)arena_malloc((arena), sizeof(typ)*(count)))
#define a_new(typ, count) a_new_(state->arena, typ, count)
// we can create a_new0 if necessary. It would allocate some memory and immediately zero it out.

>>>>>>> 79f9e21d
guint djbhash(const uint8_t *buf, size_t len) {
  guint hash = 5381;
  while (len--) {
    hash = hash * 33 + *buf++;
  }
  return hash;
}

parse_result_t* do_parse(const parser_t* parser, parse_state_t *state) {
  // TODO(thequux): add caching here.
  parser_cache_key_t key = {
    .input_pos = state->input_stream,
    .parser = parser
  };
  
  // check to see if there is already a result for this object...
  if (g_hash_table_contains(state->cache, &key)) {
    // it exists!
    // TODO(thequux): handle left recursion case
    return g_hash_table_lookup(state->cache, &key);
  } else {
    // It doesn't exist... run the 
    parse_result_t *res;
    if (parser)
      res = parser->fn(parser->env, state);
    else
      res = NULL;
    if (state->input_stream.overrun)
      res = NULL; // overrun is always failure.
    // update the cache
    g_hash_table_replace(state->cache, &key, res);
#ifdef CONSISTENCY_CHECK
    if (!res) {
      state->input_stream = INVALID;
      state->input_stream.input = key.input_pos.input;
    }
#endif
    return res;
  }
}

/* Helper function, since these lines appear in every parser */
parse_result_t* make_result(parse_state_t *state, parsed_token_t *tok) {
  parse_result_t *ret = a_new(parse_result_t, 1);
  ret->ast = tok;
  return ret;
}

typedef struct {
  uint8_t *str;
  uint8_t len;
} token_t;

static parse_result_t* parse_token(void *env, parse_state_t *state) {
  token_t *t = (token_t*)env;
  for (int i=0; i<t->len; ++i) {
    uint8_t chr = (uint8_t)read_bits(&state->input_stream, 8, false);
    if (t->str[i] != chr) {
      return NULL;
    }
  }
  parsed_token_t *tok = a_new(parsed_token_t, 1);
  tok->token_type = TT_BYTES; tok->bytes.token = t->str; tok->bytes.len = t->len;
  return make_result(state, tok);
}

const parser_t* token(const uint8_t *str, const size_t len) { 
  token_t *t = g_new(token_t, 1);
  t->str = (uint8_t*)str, t->len = len;
  parser_t *ret = g_new(parser_t, 1);
  ret->fn = parse_token; ret->env = t;
  return (const parser_t*)ret;
}

static parse_result_t* parse_ch(void* env, parse_state_t *state) {
  uint8_t c = (uint8_t)GPOINTER_TO_UINT(env);
  uint8_t r = (uint8_t)read_bits(&state->input_stream, 8, false);
  if (c == r) {
    parsed_token_t *tok = a_new(parsed_token_t, 1);    
    tok->token_type = TT_UINT; tok->uint = r;
    return make_result(state, tok);
  } else {
    return NULL;
  }
}

const parser_t* ch(const uint8_t c) {  
  parser_t *ret = g_new(parser_t, 1);
  ret->fn = parse_ch; ret->env = GUINT_TO_POINTER(c);
  return (const parser_t*)ret;
}

typedef struct {
  uint8_t lower;
  uint8_t upper;
} range_t;

static parse_result_t* parse_whitespace(void* env, parse_state_t *state) {
  char c;
  input_stream_t bak;
  do {
    bak = state->input_stream;
    c = read_bits(&state->input_stream, 8, false);
    if (state->input_stream.overrun)
      return NULL;
  } while (isspace(c));
  state->input_stream = bak;
  return do_parse((parser_t*)env, state);
}

const parser_t* whitespace(const parser_t* p) {
  parser_t *ret = g_new(parser_t, 1);
  ret->fn  = parse_whitespace;
  ret->env = (void*)p;
  return ret;
}

const parser_t* action(const parser_t* p, const action_t a) { return NULL; }

static parse_result_t* parse_charset(void *env, parse_state_t *state) {
  uint8_t in = read_bits(&state->input_stream, 8, false);
  charset cs = (charset)env;

  if (charset_isset(cs, in)) {
    parsed_token_t *tok = a_new(parsed_token_t, 1);
    tok->token_type = TT_UINT; tok->uint = in;
    return make_result(state, tok);    
  } else
    return NULL;
}

const parser_t* range(const uint8_t lower, const uint8_t upper) {
  parser_t *ret = g_new(parser_t, 1);
  charset cs = new_charset();
  for (int i = 0; i < 256; i++)
    charset_set(cs, i, (lower <= i) && (i <= upper));
  ret->fn = parse_charset; ret->env = (void*)cs;
  return (const parser_t*)ret;
}

const parser_t* not_in(const uint8_t *options, int count) {
  parser_t *ret = g_new(parser_t, 1);
  charset cs = new_charset();
  for (int i = 0; i < 256; i++)
    charset_set(cs, i, 1);
  for (int i = 0; i < count; i++)
    charset_set(cs, options[i], 0);

  ret->fn = parse_charset; ret->env = (void*)cs;
  return (const parser_t*)ret;
}

static parse_result_t* parse_end(void *env, parse_state_t *state) {
  if (state->input_stream.index == state->input_stream.length) {
    parse_result_t *ret = a_new(parse_result_t, 1);
    ret->ast = NULL;
    return ret;
  } else {
    return NULL;
  }
}

const parser_t* end_p() { 
  parser_t *ret = g_new(parser_t, 1);
  ret->fn = parse_end; ret->env = NULL;
  return (const parser_t*)ret;
}

static parse_result_t* parse_nothing() {
  // not a mistake, this parser always fails
  return NULL;
}

const parser_t* nothing_p() { 
  parser_t *ret = g_new(parser_t, 1);
  ret->fn = parse_nothing; ret->env = NULL;
  return (const parser_t*)ret;
}

typedef struct {
  size_t len;
  const parser_t **p_array;
} sequence_t;

static parse_result_t* parse_sequence(void *env, parse_state_t *state) {
  sequence_t *s = (sequence_t*)env;
  GSequence *seq = g_sequence_new(NULL);
  for (size_t i=0; i<s->len; ++i) {
    parse_result_t *tmp = do_parse(s->p_array[i], state);
    // if the interim parse fails, the whole thing fails
    if (NULL == tmp) {
      return NULL;
    } else {
      if (tmp->ast)
	g_sequence_append(seq, (void*)tmp->ast);
    }
  }
  parsed_token_t *tok = a_new(parsed_token_t, 1);
  tok->token_type = TT_SEQUENCE; tok->seq = seq;
  return make_result(state, tok);
}

const parser_t* sequence(const parser_t *p, ...) {
  va_list ap;
  size_t len = 0;
  const parser_t *arg;
  va_start(ap, p);
  do {
    len++;
    arg = va_arg(ap, const parser_t *);
  } while (arg);
  va_end(ap);
  sequence_t *s = g_new(sequence_t, 1);
  s->p_array = g_new(const parser_t *, len);

  va_start(ap, p);
  s->p_array[0] = p;
  for (size_t i = 1; i < len; i++) {
    s->p_array[i] = va_arg(ap, const parser_t *);
  } while (arg);
  va_end(ap);

  s->len = len;
  parser_t *ret = g_new(parser_t, 1);
  ret->fn = parse_sequence; ret->env = (void*)s;
  return ret;
}

static parse_result_t* parse_choice(void *env, parse_state_t *state) {
  sequence_t *s = (sequence_t*)env;
  input_stream_t backup = state->input_stream;
  for (size_t i=0; i<s->len; ++i) {
    if (i != 0)
      state->input_stream = backup;
    parse_result_t *tmp = do_parse(s->p_array[i], state);
    if (NULL != tmp)
      return tmp;
  }
  // nothing succeeded, so fail
  return NULL;
}

const parser_t* choice(const parser_t* p, ...) {
  va_list ap;
  size_t len = 0;
  sequence_t *s = g_new(sequence_t, 1);

  const parser_t *arg;
  va_start(ap, p);
  do {
    len++;
    arg = va_arg(ap, const parser_t *);
  } while (arg);
  va_end(ap);
  s->p_array = g_new(const parser_t *, len);

  va_start(ap, p);
  s->p_array[0] = p;
  for (size_t i = 1; i < len; i++) {
    s->p_array[i] = va_arg(ap, const parser_t *);
  } while (arg);
  va_end(ap);

  s->len = len;
  parser_t *ret = g_new(parser_t, 1);
  ret->fn = parse_choice; ret->env = (void*)s;
  return ret;
}

typedef struct {
  const parser_t *p1;
  const parser_t *p2;
} two_parsers_t;

void accumulate_size(gpointer pr, gpointer acc) {
  size_t tmp = GPOINTER_TO_SIZE(acc);
  if (NULL != ((parse_result_t*)pr)->ast) {
    switch(((parse_result_t*)pr)->ast->token_type) {
    case TT_BYTES:
      tmp += ((parse_result_t*)pr)->ast->bytes.len;
      acc = GSIZE_TO_POINTER(tmp);
      break;
    case TT_SINT:
    case TT_UINT:
      tmp += 8;
      acc = GSIZE_TO_POINTER(tmp);
      break;
    case TT_SEQUENCE:
      g_sequence_foreach(((parse_result_t*)pr)->ast->seq, accumulate_size, acc);
      break;
    default:
      break;
    }
  } // no else, if the AST is null then acc doesn't change
}

size_t token_length(parse_result_t *pr) {
  size_t ret = 0;
  if (NULL == pr) {
    return ret;
  } else {
    accumulate_size(pr, GSIZE_TO_POINTER(ret));
  }
  return ret;
}

static parse_result_t* parse_butnot(void *env, parse_state_t *state) {
  two_parsers_t *parsers = (two_parsers_t*)env;
  // cache the initial state of the input stream
  input_stream_t start_state = state->input_stream;
  parse_result_t *r1 = do_parse(parsers->p1, state);
  // if p1 failed, bail out early
  if (NULL == r1) {
    return NULL;
  } 
  // cache the state after parse #1, since we might have to back up to it
  input_stream_t after_p1_state = state->input_stream;
  state->input_stream = start_state;
  parse_result_t *r2 = do_parse(parsers->p2, state);
  // TODO(mlp): I'm pretty sure the input stream state should be the post-p1 state in all cases
  state->input_stream = after_p1_state;
  // if p2 failed, restore post-p1 state and bail out early
  if (NULL == r2) {
    return r1;
  }
  size_t r1len = token_length(r1);
  size_t r2len = token_length(r2);
  // if both match but p1's text is as long as or longer than p2's, fail
  if (r1len >= r2len) {
    return NULL;
  } else {
    return r1;
  }
}

const parser_t* butnot(const parser_t* p1, const parser_t* p2) { 
  two_parsers_t *env = g_new(two_parsers_t, 1);
  env->p1 = p1; env->p2 = p2;
  parser_t *ret = g_new(parser_t, 1);
  ret->fn = parse_butnot; ret->env = (void*)env;
  return ret;
}

static parse_result_t* parse_difference(void *env, parse_state_t *state) {
  two_parsers_t *parsers = (two_parsers_t*)env;
  // cache the initial state of the input stream
  input_stream_t start_state = state->input_stream;
  parse_result_t *r1 = do_parse(parsers->p1, state);
  // if p1 failed, bail out early
  if (NULL == r1) {
    return NULL;
  } 
  // cache the state after parse #1, since we might have to back up to it
  input_stream_t after_p1_state = state->input_stream;
  state->input_stream = start_state;
  parse_result_t *r2 = do_parse(parsers->p2, state);
  // TODO(mlp): I'm pretty sure the input stream state should be the post-p1 state in all cases
  state->input_stream = after_p1_state;
  // if p2 failed, restore post-p1 state and bail out early
  if (NULL == r2) {
    return r1;
  }
  size_t r1len = token_length(r1);
  size_t r2len = token_length(r2);
  // if both match but p1's text is shorter than p2's, fail
  if (r1len < r2len) {
    return NULL;
  } else {
    return r1;
  }
}

const parser_t* difference(const parser_t* p1, const parser_t* p2) { 
  two_parsers_t *env = g_new(two_parsers_t, 1);
  env->p1 = p1; env->p2 = p2;
  parser_t *ret = g_new(parser_t, 1);
  ret->fn = parse_difference; ret->env = (void*)env;
  return ret;
}

static parse_result_t* parse_xor(void *env, parse_state_t *state) {
  two_parsers_t *parsers = (two_parsers_t*)env;
  // cache the initial state of the input stream
  input_stream_t start_state = state->input_stream;
  parse_result_t *r1 = do_parse(parsers->p1, state);
  input_stream_t after_p1_state = state->input_stream;
  // reset input stream, parse again
  state->input_stream = start_state;
  parse_result_t *r2 = do_parse(parsers->p2, state);
  if (NULL == r1) {
    if (NULL != r2) {
      return r2;
    } else {
      return NULL;
    }
  } else {
    if (NULL == r2) {
      state->input_stream = after_p1_state;
      return r1;
    } else {
      return NULL;
    }
  }
}

const parser_t* xor(const parser_t* p1, const parser_t* p2) { 
  two_parsers_t *env = g_new(two_parsers_t, 1);
  env->p1 = p1; env->p2 = p2;
  parser_t *ret = g_new(parser_t, 1);
  ret->fn = parse_xor; ret->env = (void*)env;
  return ret;
}

const parser_t* repeat0(const parser_t* p) { return NULL; }
const parser_t* repeat1(const parser_t* p) { return NULL; }
const parser_t* repeat_n(const parser_t* p, const size_t n) { return NULL; }
const parser_t* optional(const parser_t* p) { return NULL; }
const parser_t* ignore(const parser_t* p) { return NULL; }
const parser_t* list(const parser_t* p, const parser_t* sep) { return NULL; }
const parser_t* epsilon_p() { return NULL; }
const parser_t* attr_bool(const parser_t* p, attr_bool_t a) { return NULL; }
const parser_t* and(const parser_t* p) { return NULL; }
const parser_t* not(const parser_t* p) { return NULL; }

static guint cache_key_hash(gconstpointer key) {
  return djbhash(key, sizeof(parser_cache_key_t));
}
static gboolean cache_key_equal(gconstpointer key1, gconstpointer key2) {
  return memcmp(key1, key2, sizeof(parser_cache_key_t)) == 0;
}


parse_result_t* parse(const parser_t* parser, const uint8_t* input, size_t length) { 
  // Set up a parse state...
  arena_t arena = new_arena(0);
  parse_state_t *parse_state = a_new_(arena, parse_state_t, 1);
  parse_state->cache = g_hash_table_new(cache_key_hash, // hash_func
					cache_key_equal);// key_equal_func
  parse_state->input_stream.input = input;
  parse_state->input_stream.index = 0;
  parse_state->input_stream.bit_offset = 8; // bit big endian
  parse_state->input_stream.overrun = 0;
  parse_state->input_stream.endianness = BIT_BIG_ENDIAN | BYTE_BIG_ENDIAN;
  parse_state->input_stream.length = length;
  parse_state->arena = arena;
  parse_result_t *res = do_parse(parser, parse_state);
  // tear down the parse state. For now, leak like a sieve.
  // BUG: Leaks like a sieve.
  // TODO(thequux): Pull in the arena allocator.
  g_hash_table_destroy(parse_state->cache);

  return res;
}

#ifdef INCLUDE_TESTS

#include "test_suite.h"

static void test_token(void) {
  const parser_t *token_ = token((const uint8_t*)"95\xa2", 3);

  g_check_parse_ok(token_, "95\xa2", 3, "<39.35.A2>");
  g_check_parse_failed(token_, "95", 2);
}

static void test_ch(void) {
  const parser_t *ch_ = ch(0xa2);

  g_check_parse_ok(ch_, "\xa2", 1, "s0xa2");
  g_check_parse_failed(ch_, "\xa3", 1);
}

static void test_range(void) {
  const parser_t *range_ = range('a', 'c');

  g_check_parse_ok(range_, "b", 1, "s0x62");
  g_check_parse_failed(range_, "d", 1);
}

#if 0
static void test_int64(void) {
  uint8_t test1[8] = { 0xff, 0xff, 0xff, 0xfe, 0x00, 0x00, 0x00, 0x00 };
  uint8_t test2[7] = { 0xff, 0xff, 0xff, 0xfe, 0x00, 0x00, 0x00 };
  const parser_t *int64_ = int64();

  g_check_parse_ok(int64_, "\xff\xff\xff\xfe\x00\x00\x00\x00", 8, -8589934592);
  g_check_parse_failed(int64_, "\xff\xff\xff\xfe\x00\x00\x00", 7);
}

static void test_int32(void) {
  const parser_t *int32_ = int32();

  g_check_parse_ok(int32_, "\xff\xfe\x00\x00", 4, -131072);
  g_check_parse_failed(int32_, "\xff\xfe\x00", 3);
}

static void test_int16(void) {
  const parser_t *int16_ = int16();

  g_check_parse_ok(int16_, "\xfe\x00", 2, -512);
  g_check_parse_failed(int16_, "\xfe", 1);
}

static void test_int8(void) {
  const parser_t *int8_ = int8();

  g_check_parse_ok(int8_, "\x88", 1, -120);
  g_check_parse_failed(int8_, "", 0)
}

static void test_uint64(void) {
  const parser_t *uint64_ = uint64();

  g_check_parse_ok(uint64_, "\x00\x00\x00\x02\x00\x00\x00\x00", 8, 8589934592);
  g_check_parse_failed(uint64_, "\x00\x00\x00\x02\x00\x00\x00", 7);
}

static void test_uint32(void) {
  const parser_t *uint32_ = uint32();

  g_check_parse_ok(uint32_, "\x00\x02\x00\x00", 4, 131072);
  g_check_parse_failed(uint32_, "\x00\x02\x00", 3)
}

static void test_uint16(void) {
  const parser_t *uint16_ = uint16();

  g_check_parse_ok(uint16_, "\x02\x00", 2, 512);
  g_check_parse_failed(uint16_, "\x02", 1);
}

static void test_uint8(void) {
  const parser_t *uint8_ = uint8();

  g_check_parse_ok(uint8_, "\x78", 1, 120);
  g_check_parse_failed(uint8_, "", 0);
}

static void test_float64(void) {
  const parser_t *float64_ = float64();

  g_check_parse_ok(float64_, "\x3f\xf0\x00\x00\x00\x00\x00\x00", 8, 1.0);
  g_check_parse_failed(float64_, "\x3f\xf0\x00\x00\x00\x00\x00", 7);
}

static void test_float32(void) {
  const parser_t *float32_ = float32();

  g_check_parse_ok(float32_, "\x3f\x80\x00\x00", 4, 1.0);
  g_check_parse_failed(float32_, "\x3f\x80\x00");
}
#endif


static void test_whitespace(void) {
  const parser_t *whitespace_ = whitespace(ch('a'));

  g_check_parse_ok(whitespace_, "a", 1, "s0x61");
  g_check_parse_ok(whitespace_, " a", 2, "s0x61");
  g_check_parse_ok(whitespace_, "  a", 3, "s0x61");
  g_check_parse_ok(whitespace_, "\ta", 2, "s0x61");
  g_check_parse_failed(whitespace_, "_a", 2);
}

parse_result_t* upcase(parse_result_t *p) {
  return NULL; // shut compiler up
}

static void test_action(void) {
  const parser_t *action_ = action(sequence(choice(ch('a'), ch('A'), NULL), choice(ch('b'), ch('B'), NULL), NULL), upcase);

  g_check_parse_ok(action_, "ab", 2, "(s0x41, s0x42)");
  g_check_parse_ok(action_, "AB", 2, "(s0x41, s0x42)");
}

static void test_not_in(void) {
  uint8_t options[3] = { 'a', 'b', 'c' };
  const parser_t *not_in_ = not_in(options, 3);
  g_check_parse_ok(not_in_, "d", 1, "s0x64");
  g_check_parse_failed(not_in_, "a", 1);

}

static void test_end_p(void) {
  const parser_t *end_p_ = sequence(ch('a'), end_p(), NULL);
  g_check_parse_ok(end_p_, "a", 1, "(s0x61)");
  g_check_parse_failed(end_p_, "aa", 2);
}

static void test_nothing_p(void) {
  uint8_t test[1] = { 'a' };
  const parser_t *nothing_p_ = nothing_p();
  parse_result_t *ret = parse(nothing_p_, test, 1);
  g_check_failed(ret);
}

static void test_sequence(void) {
  const parser_t *sequence_1 = sequence(ch('a'), ch('b'), NULL);
  const parser_t *sequence_2 = sequence(ch('a'), whitespace(ch('b')), NULL);

  g_check_parse_ok(sequence_1, "ab", 2, "(s0x61 s0x62)");
  g_check_parse_failed(sequence_1, "a", 1);
  g_check_parse_failed(sequence_1, "b", 1);
  g_check_parse_ok(sequence_2, "ab", 2, "(s0x61 s0x62)");
  g_check_parse_ok(sequence_2, "a b", 3, "(s0x61 s0x62)");
  g_check_parse_ok(sequence_2, "a  b", 4, "(s0x61 s0x62)");  
}

static void test_choice(void) {
  const parser_t *choice_ = choice(ch('a'), ch('b'), NULL);

  g_check_parse_ok(choice_, "a", 1, "s0x61");
  g_check_parse_ok(choice_, "b", 1, "s0x62");
  g_check_parse_failed(choice_, "c", 1);
}

static void test_butnot(void) {
  const parser_t *butnot_1 = butnot(ch('a'), token((const uint8_t*)"ab", 2));
  const parser_t *butnot_2 = butnot(range('0', '9'), ch('6'));

  g_check_parse_ok(butnot_1, "a", 1, "s0x61");
  g_check_parse_failed(butnot_1, "ab", 2);
  g_check_parse_ok(butnot_1, "aa", 2, "s0x61");
  g_check_parse_failed(butnot_2, "6", 1);
}

static void test_difference(void) {
  const parser_t *difference_ = difference(token((const uint8_t*)"ab", 2), ch('a'));

  g_check_parse_ok(difference_, "ab", 2, "<61.62>");
  g_check_parse_failed(difference_, "a", 1);
}

static void test_xor(void) {
  const parser_t *xor_ = xor(range('0', '6'), range('5', '9'));

  g_check_parse_ok(xor_, "0", 1, "s0x30");
  g_check_parse_ok(xor_, "9", 1, "s0x39");
  g_check_parse_failed(xor_, "5", 1);
  g_check_parse_failed(xor_, "a", 1);
}

static void test_repeat0(void) {
  const parser_t *repeat0_ = repeat0(choice(ch('a'), ch('b'), NULL));

  g_check_parse_ok(repeat0_, "adef", 4, "(s0x61)");
  g_check_parse_ok(repeat0_, "bdef", 4, "(s0x62)");
  g_check_parse_ok(repeat0_, "aabbabadef", 10, "(s0x61 s0x61 s0x62 s0x62 s0x61 s0x62 s0x61)");
  g_check_parse_ok(repeat0_, "daabbabadef", 11, "()");
}

static void test_repeat1(void) {
  const parser_t *repeat1_ = repeat1(choice(ch('a'), ch('b'), NULL));

  g_check_parse_ok(repeat1_, "adef", 4, "(s0x61)");
  g_check_parse_ok(repeat1_, "bdef", 4, "(s0x62)");
  g_check_parse_ok(repeat1_, "aabbabadef", 10, "(s0x61 s0x61 s0x62 s0x62 s0x61 s0x62 s0x61)");
  g_check_parse_failed(repeat1_, "daabbabadef", 11);  
}

static void test_repeat_n(void) {
  const parser_t *repeat_n_ = repeat_n(choice(ch('a'), ch('b'), NULL), 2);

  g_check_parse_failed(repeat_n_, "adef", 4);
  g_check_parse_ok(repeat_n_, "abdef", 5, "(s0x61 s0x62)");
  g_check_parse_failed(repeat_n_, "dabdef", 6);
}

static void test_optional(void) {
  const parser_t *optional_ = sequence(ch('a'), optional(choice(ch('b'), ch('c'), NULL)), ch('d'), NULL);
  
  g_check_parse_ok(optional_, "abd", 3, "(s0x61 s0x62 s0x64)");
  g_check_parse_ok(optional_, "acd", 3, "(s0x61 s0x63 s0x64)");
  g_check_parse_ok(optional_, "ad", 2, "(s0x61 s0x64)");
  g_check_parse_failed(optional_, "aed", 3);
  g_check_parse_failed(optional_, "ab", 2);
  g_check_parse_failed(optional_, "ac", 2);
}

static void test_ignore(void) {
  const parser_t *ignore_ = sequence(ch('a'), ignore(ch('b')), ch('c'), NULL);

  g_check_parse_ok(ignore_, "abc", 3, "(s0x61 s0x63)");
  g_check_parse_failed(ignore_, "ac", 2);
}

static void test_list(void) {
  const parser_t *list_ = list(choice(ch('1'), ch('2'), ch('3'), NULL), ch(','));

  g_check_parse_ok(list_, "1,2,3", 5, "(s0x31 s0x32 s0x33)");
  g_check_parse_ok(list_, "1,3,2", 5, "(s0x31 s0x33 s0x32)");
  g_check_parse_ok(list_, "1,3", 3, "(s0x31 s0x33)");
  g_check_parse_ok(list_, "3", 1, "(s0x33)");
}

static void test_epsilon_p(void) {
  const parser_t *epsilon_p_1 = sequence(ch('a'), epsilon_p(), ch('b'), NULL);
  const parser_t *epsilon_p_2 = sequence(epsilon_p(), ch('a'), NULL);
  const parser_t *epsilon_p_3 = sequence(ch('a'), epsilon_p(), NULL);
  
  g_check_parse_ok(epsilon_p_1, "ab", 2, "(s0x61 s0x62)");
  g_check_parse_ok(epsilon_p_2, "a", 1, "(s0x61)");
  g_check_parse_ok(epsilon_p_3, "a", 1, "(s0x61)");
}

static void test_attr_bool(void) {

}

static void test_and(void) {
  const parser_t *and_1 = sequence(and(ch('0')), ch('0'), NULL);
  const parser_t *and_2 = sequence(and(ch('0')), ch('1'), NULL);
  const parser_t *and_3 = sequence(ch('1'), and(ch('2')), NULL);

  g_check_parse_ok(and_1, "0", 1, "(s0x30)");
  g_check_parse_failed(and_2, "0", 1);
  g_check_parse_ok(and_3, "12", 2, "(s0x31)");
}

static void test_not(void) {
  const parser_t *not_1 = sequence(ch('a'), choice(ch('+'), token((const uint8_t*)"++", 2), NULL), ch('b'), NULL);
  const parser_t *not_2 = sequence(ch('a'), choice(sequence(ch('+'), not(ch('+')), NULL), token((const uint8_t*)"", 2), NULL), ch('b'), NULL);

  g_check_parse_ok(not_1, "a+b", 3, "(s0x61 s0x2B s0x62)");
  g_check_parse_failed(not_1, "a++b", 4);
  g_check_parse_ok(not_2, "a+b", 3, "(s0x61 s0x2B s0x62)");
  g_check_parse_ok(not_2, "a++b", 4, "(s0x61 <2B.2B> s0x62)");
}

void register_parser_tests(void) {
  g_test_add_func("/core/parser/token", test_token);
  g_test_add_func("/core/parser/ch", test_ch);
  g_test_add_func("/core/parser/range", test_range);
#if 0
  g_test_add_func("/core/parser/int64", test_int64);
  g_test_add_func("/core/parser/int32", test_int32);
  g_test_add_func("/core/parser/int16", test_int16);
  g_test_add_func("/core/parser/int8", test_int8);
  g_test_add_func("/core/parser/uint64", test_uint64);
  g_test_add_func("/core/parser/uint32", test_uint32);
  g_test_add_func("/core/parser/uint16", test_uint16);
  g_test_add_func("/core/parser/uint8", test_uint8);
  g_test_add_func("/core/parser/float64", test_float64);
  g_test_add_func("/core/parser/float32", test_float32);
#endif
  g_test_add_func("/core/parser/whitespace", test_whitespace);
  g_test_add_func("/core/parser/action", test_action);
  g_test_add_func("/core/parser/not_in", test_not_in);
  g_test_add_func("/core/parser/end_p", test_end_p);
  g_test_add_func("/core/parser/nothing_p", test_nothing_p);
  g_test_add_func("/core/parser/sequence", test_sequence);
  g_test_add_func("/core/parser/choice", test_choice);
  g_test_add_func("/core/parser/butnot", test_butnot);
  g_test_add_func("/core/parser/difference", test_difference);
  g_test_add_func("/core/parser/xor", test_xor);
  g_test_add_func("/core/parser/repeat0", test_repeat0);
  g_test_add_func("/core/parser/repeat1", test_repeat1);
  g_test_add_func("/core/parser/repeat_n", test_repeat_n);
  g_test_add_func("/core/parser/optional", test_optional);
  g_test_add_func("/core/parser/list", test_list);
  g_test_add_func("/core/parser/epsilon_p", test_epsilon_p);
  g_test_add_func("/core/parser/attr_bool", test_attr_bool);
  g_test_add_func("/core/parser/and", test_and);
  g_test_add_func("/core/parser/not", test_not);
  g_test_add_func("/core/parser/ignore", test_ignore);
}

#endif // #ifdef INCLUDE_TESTS<|MERGE_RESOLUTION|>--- conflicted
+++ resolved
@@ -23,13 +23,10 @@
 #include <stdarg.h>
 #include <ctype.h>
 
-<<<<<<< HEAD
-=======
 #define a_new_(arena, typ, count) ((typ*)arena_malloc((arena), sizeof(typ)*(count)))
 #define a_new(typ, count) a_new_(state->arena, typ, count)
 // we can create a_new0 if necessary. It would allocate some memory and immediately zero it out.
 
->>>>>>> 79f9e21d
 guint djbhash(const uint8_t *buf, size_t len) {
   guint hash = 5381;
   while (len--) {
